#include "AleOptimizer.hpp"

#include <IO/FileSystem.hpp>
#include <IO/Logger.hpp>
#include <optimizers/DTLOptimizer.hpp>
#include <parallelization/ParallelContext.hpp>
#include <search/SpeciesTransferSearch.hpp>



class HighwayProbasOptimizer: public FunctionToOptimize {
public:
  HighwayProbasOptimizer(AleEvaluator &evaluator,
      const std::vector<Highway> &highways):
    _highways(highways),
    _evaluator(evaluator)
  {}
  virtual double evaluate(Parameters &parameters) {
    assert(parameters.dimensions() == _highways.size());
    parameters.ensurePositivity();
    for (unsigned int i = 0; i < _highways.size(); ++i) {
      auto highwayCopy = _highways[i];
      highwayCopy.proba = parameters[i];
      _evaluator.addHighway(highwayCopy);
    }
    auto res = _evaluator.computeLikelihood();
    for (auto highway: _highways) {
      (void)(highway);
      _evaluator.removeHighway();
    }
    parameters.setScore(res);
    return res;
  }
private:
  const std::vector<Highway> &_highways;
  AleEvaluator &_evaluator;
};

static bool isHighwayCompatible(const Highway &highway,
    const RecModelInfo &info,
    const DatedTree &tree)
{
  auto from = highway.src;
  auto to = highway.dest;
  switch (info.transferConstraint) {
  case TransferConstaint::NONE:
    if (to == from) {
      return false;
    }
    return true;
  case TransferConstaint::PARENTS:
    while (from) {
      if (to == from) {
        return false;
      }
      from = from->parent;
    }
    return true;
  case TransferConstaint::RELDATED:
    return tree.canTransferUnderRelDated(from->node_index,
        to->node_index);
  }
  assert(false);
  return false;
}

static double testHighwayFast(AleEvaluator &evaluator,
    const Highway &highway,
    const std::string &directory,
    double highwayProba)
{
  auto highwayCopy = highway;
  highwayCopy.proba = highwayProba;
  evaluator.addHighway(highwayCopy);
  double ll = evaluator.computeLikelihood();
  auto out = FileSystem::joinPaths(directory,
      std::string("transferll_") + highway.src->label +
      "_to_" + highway.dest->label + ".txt");
  evaluator.savePerFamilyLikelihoodDiff(out);
  evaluator.removeHighway();
  return ll;
}

static Parameters optimizeSingleHighwayProba(AleEvaluator &evaluator,
    const Highway &highway,
    double startingHighwayProba)
{
  std::vector<Highway> highways;
  highways.push_back(highway);
  Parameters startingHighwayProbas(1);
  startingHighwayProbas[0] = startingHighwayProba;
  HighwayProbasOptimizer function(evaluator, highways);
  OptimizationSettings settings;
  settings.verbose = evaluator.isVerbose();
  settings.strategy = RecOpt::LBFGSB;
  settings.factr = LBFGSBPrecision::LOW;
  ParallelContext::barrier();
  auto bestParameters = DTLOptimizer::optimizeParameters(
      function,
      startingHighwayProbas,
      settings);
  return bestParameters;
}

static Parameters optimizeHighwayProbas(AleEvaluator &evaluator,
    const std::vector<Highway> &highways,
    const Parameters &startingHighwayProbas,
    bool optimize,
    bool thorough)
{
  assert(highways.size() == startingHighwayProbas.dimensions());
  HighwayProbasOptimizer function(evaluator, highways);
  if (optimize) {
    OptimizationSettings settings;
    settings.verbose = evaluator.isVerbose();
    settings.strategy = evaluator.getRecModelInfo().recOpt;
    settings.minAlpha = 0.001;
    settings.epsilon = 0.000001;
    settings.factr = LBFGSBPrecision::MEDIUM;
    if (thorough) {
      settings.individualParamOpt = true;
      settings.individualParamOptMinImprovement = 10000.0;
    }
    ParallelContext::barrier();
    auto bestParameters = DTLOptimizer::optimizeParameters(
        function,
        startingHighwayProbas,
        settings);
    return bestParameters;
  } else {
    // like testHighwayFast, but for several highways
    auto parameters = startingHighwayProbas;
    function.evaluate(parameters);
    return parameters;
  }
}

static bool compareHighwaysByProba(const ScoredHighway &a, const ScoredHighway &b)
{
  return a.highway.proba < b.highway.proba;
}

void Highways::getSortedCandidatesFromList(AleOptimizer &optimizer,
    const std::vector<Highway> &highways,
    std::vector<ScoredHighway> &candidateHighways)
{
  Logger::timed << "[Highway search] Sorting highways from the user-defined file" << std::endl;
  auto &speciesTree = optimizer.getSpeciesTree();
  unsigned int minTransfers = 1;
  MovesBlackList blacklist;
  std::vector<TransferMove> transferMoves;
  SpeciesTransferSearch::getSortedTransferList(speciesTree,
      optimizer.getEvaluator(),
      minTransfers,
      blacklist,
      transferMoves);
  // add highways to the candidates sorted according to their transfer direction
  // frequencies in the reconciliations
  for (const auto &transferMove: transferMoves) {
    // src species (potential branch to regraft to in a species tree search)
    auto regraft = speciesTree.getNode(transferMove.regraft);
    // dest species (potential branch to be pruned in a species tree search)
    auto prune = speciesTree.getNode(transferMove.prune);
    Highway highway(regraft, prune);
    if (std::find(highways.begin(), highways.end(), highway) != highways.end()) {
      candidateHighways.push_back(ScoredHighway(highway, 0.0));
    }
  }
  // add highways absent from the reconciliations to the end of the candidates
  for (const auto &highway: highways) {
    if (std::find(candidateHighways.begin(), candidateHighways.end(), highway) ==
        candidateHighways.end()) {
      candidateHighways.push_back(ScoredHighway(highway, 0.0));
    }
  }
  // now all items from highways are added to candidateHighways
  Logger::timed << "[Highway search] Candidate highways obtained: "
                << candidateHighways.size() << std::endl;
}

void Highways::getCandidateHighways(AleOptimizer &optimizer,
    std::vector<ScoredHighway> &candidateHighways,
    unsigned int maxCandidates)
{
  Logger::timed << "[Highway search] Inferring highways from the predicted transfer directions" << std::endl;
  auto &speciesTree = optimizer.getSpeciesTree();
  unsigned int minTransfers = 2;
  MovesBlackList blacklist;
  std::vector<TransferMove> transferMoves;
  SpeciesTransferSearch::getSortedTransferList(speciesTree,
      optimizer.getEvaluator(),
      minTransfers,
      blacklist,
      transferMoves);
  for (const auto &transferMove: transferMoves) {
    // src species (potential branch to regraft to in a species tree search)
    auto regraft = speciesTree.getNode(transferMove.regraft);
    // dest species (potential branch to be pruned in a species tree search)
    auto prune = speciesTree.getNode(transferMove.prune);
    Highway highway(regraft, prune);
    unsigned int distance = 0;
    auto lca = speciesTree.getTree().getLCA(prune, regraft);
    while (prune != lca) {
      distance += 1;
      prune = prune->parent;
    }
    while (regraft != lca) {
      distance += 1;
      regraft = regraft->parent;
    }
    if (distance >= 5) {
      candidateHighways.push_back(ScoredHighway(highway, 0.0));
    } else {
      Logger::timed << "Rejecting (speciesDist) candidate: "
                    << highway.src->label << "->" << highway.dest->label
                    << ", dist=" << distance << std::endl;
    }
    if (candidateHighways.size() >= maxCandidates) {
      break;
    }
  }
  Logger::timed << "[Highway search] After keeping at most " << maxCandidates
                << " the most frequent transfer directions: " << candidateHighways.size()
                << " highways kept" << std::endl;
}

void Highways::filterCandidateHighways(AleOptimizer &optimizer,
    const std::vector<ScoredHighway> &candidateHighways,
    std::vector<ScoredHighway> &filteredHighways,
    unsigned int maxCandidates)
{
  auto &speciesTree = optimizer.getSpeciesTree();
  auto &evaluator = optimizer.getEvaluator();
  double proba1 = 0.01; // small hardcoded highway proba
  double proba2 = 0.1; // higher hardcoded highway proba
  double minDiff = 0.01; // min ll increase to keep the candidate
  auto sampleSize = evaluator.getInputTreesNumber(); // input data size for BIC calculation
  auto testPath = FileSystem::joinPaths(optimizer.getHighwaysOutputDir(), "candidate_tests");
  FileSystem::mkdir(testPath, true);
  ParallelContext::barrier();
  Logger::timed << "[Highway search] Filtering candidate highways that increase LL by more than "
                << minDiff << std::endl;
  double initialLL = evaluator.computeLikelihood();
  evaluator.saveSnapshotPerFamilyLL();
  Logger::timed << "initial ll=" << initialLL << std::endl;
  for (const auto &candidate: candidateHighways) {
    auto highway = candidate.highway;
    // reject the highway if it is incompatible with the transfer constraint
    if (!isHighwayCompatible(highway, optimizer.getRecModelInfo(), speciesTree.getDatedTree())) {
      Logger::timed << "Rejecting (incompatible) candidate: "
                    << highway.src->label << "->" << highway.dest->label << std::endl;
      continue;
    }
    auto proba = proba1;
    Logger::timed << "Testing candidate: "
                  << highway.src->label << "->" << highway.dest->label
                  << " with highway proba p=" << proba << std::endl;
    // add the highway to test;
    // compute the new total LL after adding the highway and save the new per-family LLs to a file;
    // remove the highway
    double withHighwayLL = testHighwayFast(evaluator, highway, testPath, proba);
    double llDiff = withHighwayLL - initialLL;
    if (llDiff < minDiff) {
      proba = proba2;
      Logger::timed << "  No improvement with the small highway proba! Trying again with p="
                    << proba << std::endl;
      // ditto, but with higher highway proba
      withHighwayLL = testHighwayFast(evaluator, highway, testPath, proba);
      llDiff = withHighwayLL - initialLL;
    }
<<<<<<< HEAD
    // reject the highway if adding it hasn't increased the LL significantly
    if (llDiff >= minDiff) {
      // optimize the highway proba
      auto bestParameters = optimizeSingleHighwayProba(evaluator, highway, proba);
      highway.proba = bestParameters[0];
      double withHighwayLL = bestParameters.getScore();
      double llDiff = withHighwayLL - initialLL;
      // if BIC < 0, accept the highway and add it to the recmodel for a while
      if (2.0 * llDiff > log(sampleSize)) {
        Logger::timed << "  Accepting the candidate: ";
        filteredHighways.push_back(ScoredHighway(highway, llDiff));
=======

    if (llDiff > 0.01) {
      auto parameters = optimizeSingleHighway(evaluator, highway, proba);
      llDiff = parameters.getScore() - initialLL;
      if (2 * llDiff > log(sample_size)) {
>>>>>>> 636b5355
        evaluator.addHighway(highway);
        initialLL = bestParameters.getScore();
        evaluator.saveSnapshotPerFamilyLL();
      } else {
        Logger::timed << "  Rejecting (BIC) the candidate: ";
      }
    } else {
      Logger::timed << "  Rejecting (noImprov) the candidate: ";
    }
    Logger::info << "llDiff=" << llDiff << ", proba=" << highway.proba
                 << std::endl;
  }
  // remove all the temporarily added highways from the recmodel
  for (auto highway: filteredHighways) {
    (void)(highway);
    evaluator.removeHighway();
  }
  // keep only the highways resulting in higher LL increase
  std::sort(filteredHighways.rbegin(), filteredHighways.rend());
  filteredHighways.resize(std::min(filteredHighways.size(), size_t(maxCandidates)));
  Logger::timed << "[Highway search] After keeping at most " << maxCandidates
                << " accepted candidates: " << filteredHighways.size()
                << " highways kept" << std::endl;
}

void Highways::optimizeAllHighways(AleOptimizer &optimizer,
    const std::vector<ScoredHighway> &filteredHighways,
    std::vector<ScoredHighway> &acceptedHighways,
    bool thorough)
{
  auto &evaluator = optimizer.getEvaluator();
  double minProba = 0.000001; // min highway proba after optimization to keep the candidate
  Logger::timed << "[Highway search] Trying to add all candidate highways simultaneously" << std::endl;
  // jointly optimize highway probas of the filtered highways
  std::vector<Highway> highways;
  Parameters startingProbas;
  for (const auto candidate: filteredHighways) {
    highways.push_back(candidate.highway);
    startingProbas.addValue(candidate.highway.proba);
  }
  auto parameters = optimizeHighwayProbas(evaluator, highways, startingProbas, true, thorough);
  Logger::timed << "[Highway search] After highway proba opt, probas and ll:\n"
                << parameters << std::endl;
  // keep only the highways with optimized proba no less than minProba and
  // permanently add these highways to the recmodel
  for (unsigned int i = 0; i < filteredHighways.size(); ++i) {
    if (parameters[i] >= minProba) {
      auto accepted = filteredHighways[i];
      accepted.highway.proba = parameters[i];
      acceptedHighways.push_back(accepted);
      evaluator.addHighway(accepted.highway);
    }
  }
  std::sort(acceptedHighways.rbegin(), acceptedHighways.rend(), compareHighwaysByProba);
  Logger::timed << "[Highway search] After dropping highways with proba < " << minProba
                << ": " << acceptedHighways.size() << " highways accepted" << std::endl;
}

<|MERGE_RESOLUTION|>--- conflicted
+++ resolved
@@ -24,7 +24,7 @@
       _evaluator.addHighway(highwayCopy);
     }
     auto res = _evaluator.computeLikelihood();
-    for (auto highway: _highways) {
+    for (const auto &highway: _highways) {
       (void)(highway);
       _evaluator.removeHighway();
     }
@@ -268,25 +268,17 @@
       withHighwayLL = testHighwayFast(evaluator, highway, testPath, proba);
       llDiff = withHighwayLL - initialLL;
     }
-<<<<<<< HEAD
     // reject the highway if adding it hasn't increased the LL significantly
     if (llDiff >= minDiff) {
       // optimize the highway proba
       auto bestParameters = optimizeSingleHighwayProba(evaluator, highway, proba);
       highway.proba = bestParameters[0];
-      double withHighwayLL = bestParameters.getScore();
-      double llDiff = withHighwayLL - initialLL;
+      withHighwayLL = bestParameters.getScore();
+      llDiff = withHighwayLL - initialLL;
       // if BIC < 0, accept the highway and add it to the recmodel for a while
       if (2.0 * llDiff > log(sampleSize)) {
         Logger::timed << "  Accepting the candidate: ";
         filteredHighways.push_back(ScoredHighway(highway, llDiff));
-=======
-
-    if (llDiff > 0.01) {
-      auto parameters = optimizeSingleHighway(evaluator, highway, proba);
-      llDiff = parameters.getScore() - initialLL;
-      if (2 * llDiff > log(sample_size)) {
->>>>>>> 636b5355
         evaluator.addHighway(highway);
         initialLL = bestParameters.getScore();
         evaluator.saveSnapshotPerFamilyLL();
@@ -300,8 +292,8 @@
                  << std::endl;
   }
   // remove all the temporarily added highways from the recmodel
-  for (auto highway: filteredHighways) {
-    (void)(highway);
+  for (const auto &candidate: filteredHighways) {
+    (void)(candidate);
     evaluator.removeHighway();
   }
   // keep only the highways resulting in higher LL increase
@@ -323,19 +315,19 @@
   // jointly optimize highway probas of the filtered highways
   std::vector<Highway> highways;
   Parameters startingProbas;
-  for (const auto candidate: filteredHighways) {
+  for (const auto &candidate: filteredHighways) {
     highways.push_back(candidate.highway);
     startingProbas.addValue(candidate.highway.proba);
   }
-  auto parameters = optimizeHighwayProbas(evaluator, highways, startingProbas, true, thorough);
+  auto bestParameters = optimizeHighwayProbas(evaluator, highways, startingProbas, true, thorough);
   Logger::timed << "[Highway search] After highway proba opt, probas and ll:\n"
-                << parameters << std::endl;
+                << bestParameters << std::endl;
   // keep only the highways with optimized proba no less than minProba and
   // permanently add these highways to the recmodel
   for (unsigned int i = 0; i < filteredHighways.size(); ++i) {
-    if (parameters[i] >= minProba) {
+    if (bestParameters[i] >= minProba) {
       auto accepted = filteredHighways[i];
-      accepted.highway.proba = parameters[i];
+      accepted.highway.proba = bestParameters[i];
       acceptedHighways.push_back(accepted);
       evaluator.addHighway(accepted.highway);
     }
