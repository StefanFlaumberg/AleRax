#pragma once

#include <maths/Parameters.hpp>
#include <string>
#include <unordered_map>
#include <util/enums.hpp>
#include <vector>

class PLLRootedTree;
struct RecModelInfo;

/**
<<<<<<< HEAD
 *  Describes which DTLO parameters should be shared among which species
 * branches An optimization class is a set of pairs of (parameter type, species
 * node index) that share the same value when optimizing the model parameters.
 * Each optimization class adds one freem parameter in the whole model.
=======
 *  Describes which DTLO parameters should be shared among which species branches
 *  An optimization class is a set of pairs of (parameter type, species node index) 
 *  that share the same value when optimizing the model parameters. Each optimization
 *  class adds one free parameter in the whole model.
>>>>>>> ab7bc8a6
 */
class OptimizationClasses {
public:
  /**
   *  Constructor
   *  @param speciesTree
   *  @param parametrization
   *  @param optimizationClassFile
   *  @param info
   */
  OptimizationClasses(const PLLRootedTree &speciesTree,
                      ModelParametrization parametrization,
                      const std::string &optimizationClassFile,
                      const RecModelInfo &info);

  /**
   *  Accessor
   *  @param paramType e.g. 'D', 'T', 'L' etc.
   *  @param speciesNodeIndex The index of the corresponding species branch
   */
  unsigned int getClass(char paramType, unsigned int speciesNodeIndex) const {
    return _classes.at(paramType)[speciesNodeIndex];
  }

  /**
   * The two following methods convert the compressed parameters to the full
   * parameters and vice versa. Apply both methods results in the same initial
   * parameter vector
   * - Full parameters: raw parameter vector, with one value for each species
   * and each parameter type. The order of the elements is the same as in the
   * AleModelParameters class
   * - Compressed parameters: one value per optimization class
   */
  Parameters getCompressedParameters(const Parameters &fullParameters) const;
  Parameters getFullParameters(const Parameters &compressedParameters) const;

  unsigned int getFreeParameters() const { return _classNumber; }

private:
  // _classes[parameter type][species node index] = integer representing the
  // corresponding class
  std::unordered_map<char, std::vector<unsigned int>> _classes;
  // list of the represented parameter types (e.g. [D, T, L])
  std::vector<char> _allTypes;
  // indices of the elements of _allTypes
  std::unordered_map<char, unsigned int> _allTypeIndices;
  // number of optimization classes (number of free parameters in the model)
  unsigned int _classNumber;
};<|MERGE_RESOLUTION|>--- conflicted
+++ resolved
@@ -10,17 +10,10 @@
 struct RecModelInfo;
 
 /**
-<<<<<<< HEAD
- *  Describes which DTLO parameters should be shared among which species
- * branches An optimization class is a set of pairs of (parameter type, species
- * node index) that share the same value when optimizing the model parameters.
- * Each optimization class adds one freem parameter in the whole model.
-=======
  *  Describes which DTLO parameters should be shared among which species branches
- *  An optimization class is a set of pairs of (parameter type, species node index) 
+ *  An optimization class is a set of pairs of (parameter type, species node index)
  *  that share the same value when optimizing the model parameters. Each optimization
  *  class adds one free parameter in the whole model.
->>>>>>> ab7bc8a6
  */
 class OptimizationClasses {
 public:
