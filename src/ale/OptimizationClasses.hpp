#pragma once

#include <unordered_map>
#include <string>
#include <vector>
#include <maths/Parameters.hpp>
#include <util/enums.hpp>

class PLLRootedTree;
struct RecModelInfo;


/**
 *  Describes which DTLO parameters should be shared among which species branches
 *  An optimization class is a set of pairs of (parameter type, species node index) 
 *  that share the same value when optimizing the model parameters. Each optimization
 *  class adds one freem parameter in the whole model.
 */
class OptimizationClasses {
public:
  /**
   *  Constructor
   *  @param speciesTree 
<<<<<<< HEAD
   *  @param optimizationClassFile (syntax described in the wiki)
=======
   *  @param parametrization
   *  @param optimizationClassFile
>>>>>>> 5aa1d619
   *  @param info 
   */
  OptimizationClasses(const PLLRootedTree &speciesTree,
    ModelParametrization parametrization,
    const std::string &optimizationClassFile,
    const RecModelInfo &info);

  /**
   *  Accessor
   *  @param paramType e.g. 'D', 'T', 'L' etc.
   *  @param speciesNodeIndex The index of the corresponding species branch
   */
  unsigned int getClass(char paramType, unsigned int speciesNodeIndex) const {
    return _classes.at(paramType)[speciesNodeIndex];
  }

  /**
   * The two following methods convert the compressed parameters to the full parameters
   * and vice versa. Apply both methods results in the same initial parameter vector
   * - Full parameters: raw parameter vector, with one value for each species and each parameter type. 
   * The order of the elements is the same as in the AleModelParameters class
   * - Compressed parameters: one value per optimization class
   */
  Parameters getCompressedParameters(const Parameters &fullParameters) const;
  Parameters getFullParameters(const Parameters &compressedParameters) const;

  unsigned int getFreeParameters() const {return _classNumber;}
private:
  // _classes[parameter type][species node index] = integer representing the corresponding class
  std::unordered_map<char, std::vector<unsigned int> > _classes;
  // list of the represented parameter types (e.g. [D, T, L])
  std::vector<char> _allTypes; 
  // indices of the elements of _allTypes
  std::unordered_map<char, unsigned int> _allTypeIndices;
  // number of optimization classes (number of free parameters in the model)
  unsigned int _classNumber;
};
<|MERGE_RESOLUTION|>--- conflicted
+++ resolved
@@ -21,12 +21,8 @@
   /**
    *  Constructor
    *  @param speciesTree 
-<<<<<<< HEAD
-   *  @param optimizationClassFile (syntax described in the wiki)
-=======
    *  @param parametrization
    *  @param optimizationClassFile
->>>>>>> 5aa1d619
    *  @param info 
    */
   OptimizationClasses(const PLLRootedTree &speciesTree,
