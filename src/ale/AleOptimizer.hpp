--- conflicted
+++ resolved
@@ -1,10 +1,6 @@
 #pragma once
 
-<<<<<<< HEAD
 #include "AleEvaluator.hpp"
-=======
-
->>>>>>> ab7bc8a6
 #include "AleState.hpp"
 #include "UndatedDLMultiModel.hpp"
 #include "UndatedDTLMultiModel.hpp"
@@ -163,11 +159,7 @@
   std::string _checkpointDir;
   std::unique_ptr<SpeciesSearchState> _speciesTreeSearchState;
   RootLikelihoods _rootLikelihoods;
-<<<<<<< HEAD
-
-=======
-  bool _enableCheckpoints;  
->>>>>>> ab7bc8a6
+  bool _enableCheckpoints;
   double sprSearch(unsigned int radius);
   double transferSearch();
   std::string
